<<<<<<< HEAD
# This workflow will first test and if successful upload a Python Package using Twine.

name: Upload Python Package
=======
name: Test and Publish Python Package
>>>>>>> cfb32637

on:
  push:
    branches: [ main ]

jobs:
  build-test:
    runs-on: ubuntu-latest
    strategy:
      max-parallel: 4
      matrix:
        python-version: [3.6, 3.7, 3.8]
    
    steps:
    - uses: actions/checkout@v2
    - name: Set up Python ${{ matrix.python-version }}
      uses: actions/setup-python@v2
      with:
        python-version: ${{ matrix.python-version }}
    - name: Install Dependencies
      run: |
        python -m pip install --upgrade pip
        pip install -r requirements.txt
        pip install -r test_project/requirements.txt
    - name: Run Tests
      run: |
        python test_project/manage.py test ddm

  deploy:
<<<<<<< HEAD
    needs: build
=======
    needs: build-test
    if: startsWith(github.ref, 'refs/tags/v')
>>>>>>> cfb32637
    runs-on: ubuntu-latest
    steps:
    - uses: actions/checkout@v2
    - name: Set up Python
      uses: actions/setup-python@v2
      with:
        python-version: 3.8
    - name: Install dependencies
      run: |
        python -m pip install --upgrade pip
        pip install build
    - name: Build package
      run: python -m build
    - name: Publish package
      uses: pypa/gh-action-pypi-publish@27b31702a0e7fc50959f5ad993c78deac1bdfc29
      with:
        user: __token__
        password: ${{ secrets.PYPI_API_TOKEN }}<|MERGE_RESOLUTION|>--- conflicted
+++ resolved
@@ -1,10 +1,4 @@
-<<<<<<< HEAD
-# This workflow will first test and if successful upload a Python Package using Twine.
-
-name: Upload Python Package
-=======
 name: Test and Publish Python Package
->>>>>>> cfb32637
 
 on:
   push:
@@ -34,12 +28,8 @@
         python test_project/manage.py test ddm
 
   deploy:
-<<<<<<< HEAD
-    needs: build
-=======
     needs: build-test
     if: startsWith(github.ref, 'refs/tags/v')
->>>>>>> cfb32637
     runs-on: ubuntu-latest
     steps:
     - uses: actions/checkout@v2
