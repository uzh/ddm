--- conflicted
+++ resolved
@@ -63,12 +63,9 @@
 <a href="{% url 'ddm_questionnaire:overview' project_url_id %}">Questionnaire</a> /
 <a href="{% url 'ddm_questionnaire:edit' project_url_id question.question_type question.pk %}">Question</a> /
 Items
-<<<<<<< HEAD
-=======
 {% endblock %}
 
 {% block scripts %}
 {{ block.super }}
 <script src="{% static 'ddm_questionnaire/js/add_formset.js' %}"></script>
->>>>>>> 81421039
-{% endblock %}+{% endblock %}
