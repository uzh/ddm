--- conflicted
+++ resolved
@@ -1,10 +1,20 @@
 {
   "status": "done",
   "assets": {
+    "css/vue_uploader.css": {
+      "name": "css/vue_uploader.css",
+      "path": "css\\vue_uploader.css",
+      "publicPath": "/static/ddm/vue/css/vue_uploader.css"
+    },
     "js/vue_uploader.js": {
       "name": "js/vue_uploader.js",
       "path": "js\\vue_uploader.js",
       "publicPath": "/static/ddm/vue/js/vue_uploader.js"
+    },
+    "css/vue_questionnaire.css": {
+      "name": "css/vue_questionnaire.css",
+      "path": "css\\vue_questionnaire.css",
+      "publicPath": "/static/ddm/vue/css/vue_questionnaire.css"
     },
     "js/vue_questionnaire.js": {
       "name": "js/vue_questionnaire.js",
@@ -30,112 +40,19 @@
       "name": "index.html.py",
       "path": "index.html.py",
       "publicPath": "/static/ddm/vue/index.html.py"
-    },
-    "vue_uploader.f88beb29a85709c6.hot-update.js": {
-      "name": "vue_uploader.f88beb29a85709c6.hot-update.js",
-      "path": "vue_uploader.f88beb29a85709c6.hot-update.js",
-      "publicPath": "/static/ddm/vue/vue_uploader.f88beb29a85709c6.hot-update.js"
-    },
-    "vue_questionnaire.f88beb29a85709c6.hot-update.js": {
-      "name": "vue_questionnaire.f88beb29a85709c6.hot-update.js",
-      "path": "vue_questionnaire.f88beb29a85709c6.hot-update.js",
-      "publicPath": "/static/ddm/vue/vue_questionnaire.f88beb29a85709c6.hot-update.js"
-    },
-    "vue_uploader.f88beb29a85709c6.hot-update.json": {
-      "name": "vue_uploader.f88beb29a85709c6.hot-update.json",
-      "path": "vue_uploader.f88beb29a85709c6.hot-update.json",
-      "publicPath": "/static/ddm/vue/vue_uploader.f88beb29a85709c6.hot-update.json"
-    },
-    "vue_questionnaire.f88beb29a85709c6.hot-update.json": {
-      "name": "vue_questionnaire.f88beb29a85709c6.hot-update.json",
-      "path": "vue_questionnaire.f88beb29a85709c6.hot-update.json",
-      "publicPath": "/static/ddm/vue/vue_questionnaire.f88beb29a85709c6.hot-update.json"
-    },
-    "vue_uploader.d830ddb2dfc1d5a3.hot-update.js": {
-      "name": "vue_uploader.d830ddb2dfc1d5a3.hot-update.js",
-      "path": "vue_uploader.d830ddb2dfc1d5a3.hot-update.js",
-      "publicPath": "/static/ddm/vue/vue_uploader.d830ddb2dfc1d5a3.hot-update.js"
-    },
-    "vue_questionnaire.d830ddb2dfc1d5a3.hot-update.js": {
-      "name": "vue_questionnaire.d830ddb2dfc1d5a3.hot-update.js",
-      "path": "vue_questionnaire.d830ddb2dfc1d5a3.hot-update.js",
-      "publicPath": "/static/ddm/vue/vue_questionnaire.d830ddb2dfc1d5a3.hot-update.js"
-    },
-    "vue_uploader.d830ddb2dfc1d5a3.hot-update.json": {
-      "name": "vue_uploader.d830ddb2dfc1d5a3.hot-update.json",
-      "path": "vue_uploader.d830ddb2dfc1d5a3.hot-update.json",
-      "publicPath": "/static/ddm/vue/vue_uploader.d830ddb2dfc1d5a3.hot-update.json"
-    },
-    "vue_questionnaire.d830ddb2dfc1d5a3.hot-update.json": {
-      "name": "vue_questionnaire.d830ddb2dfc1d5a3.hot-update.json",
-      "path": "vue_questionnaire.d830ddb2dfc1d5a3.hot-update.json",
-      "publicPath": "/static/ddm/vue/vue_questionnaire.d830ddb2dfc1d5a3.hot-update.json"
-    },
-    "vue_uploader.7e828e93e45f3ae4.hot-update.js": {
-      "name": "vue_uploader.7e828e93e45f3ae4.hot-update.js",
-      "path": "vue_uploader.7e828e93e45f3ae4.hot-update.js",
-      "publicPath": "/static/ddm/vue/vue_uploader.7e828e93e45f3ae4.hot-update.js"
-    },
-    "vue_questionnaire.7e828e93e45f3ae4.hot-update.js": {
-      "name": "vue_questionnaire.7e828e93e45f3ae4.hot-update.js",
-      "path": "vue_questionnaire.7e828e93e45f3ae4.hot-update.js",
-      "publicPath": "/static/ddm/vue/vue_questionnaire.7e828e93e45f3ae4.hot-update.js"
-    },
-    "vue_uploader.7e828e93e45f3ae4.hot-update.json": {
-      "name": "vue_uploader.7e828e93e45f3ae4.hot-update.json",
-      "path": "vue_uploader.7e828e93e45f3ae4.hot-update.json",
-      "publicPath": "/static/ddm/vue/vue_uploader.7e828e93e45f3ae4.hot-update.json"
-    },
-    "vue_questionnaire.7e828e93e45f3ae4.hot-update.json": {
-      "name": "vue_questionnaire.7e828e93e45f3ae4.hot-update.json",
-      "path": "vue_questionnaire.7e828e93e45f3ae4.hot-update.json",
-      "publicPath": "/static/ddm/vue/vue_questionnaire.7e828e93e45f3ae4.hot-update.json"
-<<<<<<< HEAD
-    },
-    "vue_uploader.3486be4e797e6d55.hot-update.js": {
-      "name": "vue_uploader.3486be4e797e6d55.hot-update.js",
-      "path": "vue_uploader.3486be4e797e6d55.hot-update.js",
-      "publicPath": "/static/ddm/vue/vue_uploader.3486be4e797e6d55.hot-update.js"
-    },
-    "vue_questionnaire.3486be4e797e6d55.hot-update.js": {
-      "name": "vue_questionnaire.3486be4e797e6d55.hot-update.js",
-      "path": "vue_questionnaire.3486be4e797e6d55.hot-update.js",
-      "publicPath": "/static/ddm/vue/vue_questionnaire.3486be4e797e6d55.hot-update.js"
-    },
-    "vue_uploader.3486be4e797e6d55.hot-update.json": {
-      "name": "vue_uploader.3486be4e797e6d55.hot-update.json",
-      "path": "vue_uploader.3486be4e797e6d55.hot-update.json",
-      "publicPath": "/static/ddm/vue/vue_uploader.3486be4e797e6d55.hot-update.json"
-    },
-    "vue_questionnaire.3486be4e797e6d55.hot-update.json": {
-      "name": "vue_questionnaire.3486be4e797e6d55.hot-update.json",
-      "path": "vue_questionnaire.3486be4e797e6d55.hot-update.json",
-      "publicPath": "/static/ddm/vue/vue_questionnaire.3486be4e797e6d55.hot-update.json"
-=======
->>>>>>> 83400e68
     }
   },
   "chunks": {
     "vue_uploader": [
       "js/chunk-vendors.js",
-      "js/vue_uploader.js",
-<<<<<<< HEAD
-      "vue_uploader.3486be4e797e6d55.hot-update.js"
-=======
-      "vue_uploader.7e828e93e45f3ae4.hot-update.js"
->>>>>>> 83400e68
+      "css/vue_uploader.css",
+      "js/vue_uploader.js"
     ],
     "vue_questionnaire": [
       "js/chunk-vendors.js",
-      "js/vue_questionnaire.js",
-<<<<<<< HEAD
-      "vue_questionnaire.3486be4e797e6d55.hot-update.js"
-=======
-      "vue_questionnaire.7e828e93e45f3ae4.hot-update.js"
->>>>>>> 83400e68
+      "css/vue_questionnaire.css",
+      "js/vue_questionnaire.js"
     ]
   },
-  "publicPath": "/static/ddm/vue/",
-  "error": "ModuleNotFoundError",
-  "message": "Module not found: Error: Can't resolve '../translations/file_uploader.json?vue&type=custom&index=0&blockType=i18n&issuerPath=C%3A%5CFiles%5CArbeit%5CProjekte%5CData%20Donation%20Lab%5CCode%5CDDM%5Cddm%5Cvue_frontend%5Csrc%5Ccomponents%5CFileUploader.vue' in 'C:\\Files\\Arbeit\\Projekte\\Data Donation Lab\\Code\\DDM\\ddm\\vue_frontend\\src\\components'"
+  "publicPath": "/static/ddm/vue/"
 }