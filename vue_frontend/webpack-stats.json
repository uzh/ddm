--- conflicted
+++ resolved
@@ -3,423 +3,62 @@
   "assets": {
     "js/chunk-vendors.js": {
       "name": "js/chunk-vendors.js",
-      "path": "/home/witlox/src/ddm/ddm/static/js/chunk-vendors.js",
+      "path": "C:\\Files\\Arbeit\\Projekte\\Data Donation Lab\\Code\\DDM\\ddm\\ddm\\static\\js\\chunk-vendors.js",
       "publicPath": "http://localhost:8080/js/chunk-vendors.js"
     },
     "js/vue_questionnaire.js": {
       "name": "js/vue_questionnaire.js",
-      "path": "/home/witlox/src/ddm/ddm/static/js/vue_questionnaire.js",
+      "path": "C:\\Files\\Arbeit\\Projekte\\Data Donation Lab\\Code\\DDM\\ddm\\ddm\\static\\js\\vue_questionnaire.js",
       "publicPath": "http://localhost:8080/js/vue_questionnaire.js"
     },
     "js/vue_uploader.js": {
       "name": "js/vue_uploader.js",
-      "path": "/home/witlox/src/ddm/ddm/static/js/vue_uploader.js",
+      "path": "C:\\Files\\Arbeit\\Projekte\\Data Donation Lab\\Code\\DDM\\ddm\\ddm\\static\\js\\vue_uploader.js",
       "publicPath": "http://localhost:8080/js/vue_uploader.js"
     },
     "favicon.ico": {
       "name": "favicon.ico",
-      "path": "/home/witlox/src/ddm/ddm/static/favicon.ico",
+      "path": "C:\\Files\\Arbeit\\Projekte\\Data Donation Lab\\Code\\DDM\\ddm\\ddm\\static\\favicon.ico",
       "publicPath": "http://localhost:8080/favicon.ico"
     },
-<<<<<<< HEAD
-    "vue_questionnaire.a7cec16bf2eae119f18f.hot-update.js": {
-      "name": "vue_questionnaire.a7cec16bf2eae119f18f.hot-update.js",
-      "path": "C:\\Files\\Arbeit\\Projekte\\Data Donation Lab\\Code\\DDM\\ddm\\ddm\\static\\vue_questionnaire.a7cec16bf2eae119f18f.hot-update.js",
-      "publicPath": "http://localhost:8080/vue_questionnaire.a7cec16bf2eae119f18f.hot-update.js"
+    "img/logo.png": {
+      "name": "img/logo.png",
+      "path": "C:\\Files\\Arbeit\\Projekte\\Data Donation Lab\\Code\\DDM\\ddm\\ddm\\static\\img\\logo.png",
+      "publicPath": "http://localhost:8080/img/logo.png"
     },
-    "a7cec16bf2eae119f18f.hot-update.json": {
-      "name": "a7cec16bf2eae119f18f.hot-update.json",
-      "path": "C:\\Files\\Arbeit\\Projekte\\Data Donation Lab\\Code\\DDM\\ddm\\ddm\\static\\a7cec16bf2eae119f18f.hot-update.json",
-      "publicPath": "http://localhost:8080/a7cec16bf2eae119f18f.hot-update.json"
+    "vue_questionnaire.26dfc2da8cc127962c6d.hot-update.js": {
+      "name": "vue_questionnaire.26dfc2da8cc127962c6d.hot-update.js",
+      "path": "C:\\Files\\Arbeit\\Projekte\\Data Donation Lab\\Code\\DDM\\ddm\\ddm\\static\\vue_questionnaire.26dfc2da8cc127962c6d.hot-update.js",
+      "publicPath": "http://localhost:8080/vue_questionnaire.26dfc2da8cc127962c6d.hot-update.js"
     },
-    "vue_questionnaire.884f61bbf81f2af865e8.hot-update.js": {
-      "name": "vue_questionnaire.884f61bbf81f2af865e8.hot-update.js",
-      "path": "C:\\Files\\Arbeit\\Projekte\\Data Donation Lab\\Code\\DDM\\ddm\\ddm\\static\\vue_questionnaire.884f61bbf81f2af865e8.hot-update.js",
-      "publicPath": "http://localhost:8080/vue_questionnaire.884f61bbf81f2af865e8.hot-update.js"
+    "26dfc2da8cc127962c6d.hot-update.json": {
+      "name": "26dfc2da8cc127962c6d.hot-update.json",
+      "path": "C:\\Files\\Arbeit\\Projekte\\Data Donation Lab\\Code\\DDM\\ddm\\ddm\\static\\26dfc2da8cc127962c6d.hot-update.json",
+      "publicPath": "http://localhost:8080/26dfc2da8cc127962c6d.hot-update.json"
     },
-    "884f61bbf81f2af865e8.hot-update.json": {
-      "name": "884f61bbf81f2af865e8.hot-update.json",
-      "path": "C:\\Files\\Arbeit\\Projekte\\Data Donation Lab\\Code\\DDM\\ddm\\ddm\\static\\884f61bbf81f2af865e8.hot-update.json",
-      "publicPath": "http://localhost:8080/884f61bbf81f2af865e8.hot-update.json"
+    "vue_questionnaire.2a719a05fb8dfa96bee6.hot-update.js": {
+      "name": "vue_questionnaire.2a719a05fb8dfa96bee6.hot-update.js",
+      "path": "C:\\Files\\Arbeit\\Projekte\\Data Donation Lab\\Code\\DDM\\ddm\\ddm\\static\\vue_questionnaire.2a719a05fb8dfa96bee6.hot-update.js",
+      "publicPath": "http://localhost:8080/vue_questionnaire.2a719a05fb8dfa96bee6.hot-update.js"
     },
-    "vue_questionnaire.7db73562f7d407c2212c.hot-update.js": {
-      "name": "vue_questionnaire.7db73562f7d407c2212c.hot-update.js",
-      "path": "C:\\Files\\Arbeit\\Projekte\\Data Donation Lab\\Code\\DDM\\ddm\\ddm\\static\\vue_questionnaire.7db73562f7d407c2212c.hot-update.js",
-      "publicPath": "http://localhost:8080/vue_questionnaire.7db73562f7d407c2212c.hot-update.js"
-    },
-    "7db73562f7d407c2212c.hot-update.json": {
-      "name": "7db73562f7d407c2212c.hot-update.json",
-      "path": "C:\\Files\\Arbeit\\Projekte\\Data Donation Lab\\Code\\DDM\\ddm\\ddm\\static\\7db73562f7d407c2212c.hot-update.json",
-      "publicPath": "http://localhost:8080/7db73562f7d407c2212c.hot-update.json"
-    },
-    "vue_questionnaire.e71df5615e8835498a3a.hot-update.js": {
-      "name": "vue_questionnaire.e71df5615e8835498a3a.hot-update.js",
-      "path": "C:\\Files\\Arbeit\\Projekte\\Data Donation Lab\\Code\\DDM\\ddm\\ddm\\static\\vue_questionnaire.e71df5615e8835498a3a.hot-update.js",
-      "publicPath": "http://localhost:8080/vue_questionnaire.e71df5615e8835498a3a.hot-update.js"
-    },
-    "e71df5615e8835498a3a.hot-update.json": {
-      "name": "e71df5615e8835498a3a.hot-update.json",
-      "path": "C:\\Files\\Arbeit\\Projekte\\Data Donation Lab\\Code\\DDM\\ddm\\ddm\\static\\e71df5615e8835498a3a.hot-update.json",
-      "publicPath": "http://localhost:8080/e71df5615e8835498a3a.hot-update.json"
-    },
-    "vue_questionnaire.21f5d62ae3b492d58465.hot-update.js": {
-      "name": "vue_questionnaire.21f5d62ae3b492d58465.hot-update.js",
-      "path": "C:\\Files\\Arbeit\\Projekte\\Data Donation Lab\\Code\\DDM\\ddm\\ddm\\static\\vue_questionnaire.21f5d62ae3b492d58465.hot-update.js",
-      "publicPath": "http://localhost:8080/vue_questionnaire.21f5d62ae3b492d58465.hot-update.js"
-    },
-    "21f5d62ae3b492d58465.hot-update.json": {
-      "name": "21f5d62ae3b492d58465.hot-update.json",
-      "path": "C:\\Files\\Arbeit\\Projekte\\Data Donation Lab\\Code\\DDM\\ddm\\ddm\\static\\21f5d62ae3b492d58465.hot-update.json",
-      "publicPath": "http://localhost:8080/21f5d62ae3b492d58465.hot-update.json"
-    },
-    "vue_questionnaire.8328378b3b15ab3736e0.hot-update.js": {
-      "name": "vue_questionnaire.8328378b3b15ab3736e0.hot-update.js",
-      "path": "C:\\Files\\Arbeit\\Projekte\\Data Donation Lab\\Code\\DDM\\ddm\\ddm\\static\\vue_questionnaire.8328378b3b15ab3736e0.hot-update.js",
-      "publicPath": "http://localhost:8080/vue_questionnaire.8328378b3b15ab3736e0.hot-update.js"
-    },
-    "8328378b3b15ab3736e0.hot-update.json": {
-      "name": "8328378b3b15ab3736e0.hot-update.json",
-      "path": "C:\\Files\\Arbeit\\Projekte\\Data Donation Lab\\Code\\DDM\\ddm\\ddm\\static\\8328378b3b15ab3736e0.hot-update.json",
-      "publicPath": "http://localhost:8080/8328378b3b15ab3736e0.hot-update.json"
-    },
-    "vue_questionnaire.735e690eb7ef66a96418.hot-update.js": {
-      "name": "vue_questionnaire.735e690eb7ef66a96418.hot-update.js",
-      "path": "C:\\Files\\Arbeit\\Projekte\\Data Donation Lab\\Code\\DDM\\ddm\\ddm\\static\\vue_questionnaire.735e690eb7ef66a96418.hot-update.js",
-      "publicPath": "http://localhost:8080/vue_questionnaire.735e690eb7ef66a96418.hot-update.js"
-    },
-    "735e690eb7ef66a96418.hot-update.json": {
-      "name": "735e690eb7ef66a96418.hot-update.json",
-      "path": "C:\\Files\\Arbeit\\Projekte\\Data Donation Lab\\Code\\DDM\\ddm\\ddm\\static\\735e690eb7ef66a96418.hot-update.json",
-      "publicPath": "http://localhost:8080/735e690eb7ef66a96418.hot-update.json"
-    },
-    "vue_questionnaire.54a9ed828af714095306.hot-update.js": {
-      "name": "vue_questionnaire.54a9ed828af714095306.hot-update.js",
-      "path": "C:\\Files\\Arbeit\\Projekte\\Data Donation Lab\\Code\\DDM\\ddm\\ddm\\static\\vue_questionnaire.54a9ed828af714095306.hot-update.js",
-      "publicPath": "http://localhost:8080/vue_questionnaire.54a9ed828af714095306.hot-update.js"
-    },
-    "54a9ed828af714095306.hot-update.json": {
-      "name": "54a9ed828af714095306.hot-update.json",
-      "path": "C:\\Files\\Arbeit\\Projekte\\Data Donation Lab\\Code\\DDM\\ddm\\ddm\\static\\54a9ed828af714095306.hot-update.json",
-      "publicPath": "http://localhost:8080/54a9ed828af714095306.hot-update.json"
-    },
-    "vue_questionnaire.f4aba735a329af6e550d.hot-update.js": {
-      "name": "vue_questionnaire.f4aba735a329af6e550d.hot-update.js",
-      "path": "C:\\Files\\Arbeit\\Projekte\\Data Donation Lab\\Code\\DDM\\ddm\\ddm\\static\\vue_questionnaire.f4aba735a329af6e550d.hot-update.js",
-      "publicPath": "http://localhost:8080/vue_questionnaire.f4aba735a329af6e550d.hot-update.js"
-    },
-    "f4aba735a329af6e550d.hot-update.json": {
-      "name": "f4aba735a329af6e550d.hot-update.json",
-      "path": "C:\\Files\\Arbeit\\Projekte\\Data Donation Lab\\Code\\DDM\\ddm\\ddm\\static\\f4aba735a329af6e550d.hot-update.json",
-      "publicPath": "http://localhost:8080/f4aba735a329af6e550d.hot-update.json"
-    },
-    "vue_questionnaire.af0576ff829e8574a91a.hot-update.js": {
-      "name": "vue_questionnaire.af0576ff829e8574a91a.hot-update.js",
-      "path": "C:\\Files\\Arbeit\\Projekte\\Data Donation Lab\\Code\\DDM\\ddm\\ddm\\static\\vue_questionnaire.af0576ff829e8574a91a.hot-update.js",
-      "publicPath": "http://localhost:8080/vue_questionnaire.af0576ff829e8574a91a.hot-update.js"
-    },
-    "af0576ff829e8574a91a.hot-update.json": {
-      "name": "af0576ff829e8574a91a.hot-update.json",
-      "path": "C:\\Files\\Arbeit\\Projekte\\Data Donation Lab\\Code\\DDM\\ddm\\ddm\\static\\af0576ff829e8574a91a.hot-update.json",
-      "publicPath": "http://localhost:8080/af0576ff829e8574a91a.hot-update.json"
-    },
-    "vue_uploader.d80ae6f7afbf67ead422.hot-update.js": {
-      "name": "vue_uploader.d80ae6f7afbf67ead422.hot-update.js",
-      "path": "C:\\Files\\Arbeit\\Projekte\\Data Donation Lab\\Code\\DDM\\ddm\\ddm\\static\\vue_uploader.d80ae6f7afbf67ead422.hot-update.js",
-      "publicPath": "http://localhost:8080/vue_uploader.d80ae6f7afbf67ead422.hot-update.js"
-    },
-    "d80ae6f7afbf67ead422.hot-update.json": {
-      "name": "d80ae6f7afbf67ead422.hot-update.json",
-      "path": "C:\\Files\\Arbeit\\Projekte\\Data Donation Lab\\Code\\DDM\\ddm\\ddm\\static\\d80ae6f7afbf67ead422.hot-update.json",
-      "publicPath": "http://localhost:8080/d80ae6f7afbf67ead422.hot-update.json"
-    },
-    "vue_uploader.1297b17e04e86d48ea15.hot-update.js": {
-      "name": "vue_uploader.1297b17e04e86d48ea15.hot-update.js",
-      "path": "C:\\Files\\Arbeit\\Projekte\\Data Donation Lab\\Code\\DDM\\ddm\\ddm\\static\\vue_uploader.1297b17e04e86d48ea15.hot-update.js",
-      "publicPath": "http://localhost:8080/vue_uploader.1297b17e04e86d48ea15.hot-update.js"
-    },
-    "1297b17e04e86d48ea15.hot-update.json": {
-      "name": "1297b17e04e86d48ea15.hot-update.json",
-      "path": "C:\\Files\\Arbeit\\Projekte\\Data Donation Lab\\Code\\DDM\\ddm\\ddm\\static\\1297b17e04e86d48ea15.hot-update.json",
-      "publicPath": "http://localhost:8080/1297b17e04e86d48ea15.hot-update.json"
-    },
-    "vue_uploader.8aed6f01aaa87d9caf8c.hot-update.js": {
-      "name": "vue_uploader.8aed6f01aaa87d9caf8c.hot-update.js",
-      "path": "C:\\Files\\Arbeit\\Projekte\\Data Donation Lab\\Code\\DDM\\ddm\\ddm\\static\\vue_uploader.8aed6f01aaa87d9caf8c.hot-update.js",
-      "publicPath": "http://localhost:8080/vue_uploader.8aed6f01aaa87d9caf8c.hot-update.js"
-    },
-    "8aed6f01aaa87d9caf8c.hot-update.json": {
-      "name": "8aed6f01aaa87d9caf8c.hot-update.json",
-      "path": "C:\\Files\\Arbeit\\Projekte\\Data Donation Lab\\Code\\DDM\\ddm\\ddm\\static\\8aed6f01aaa87d9caf8c.hot-update.json",
-      "publicPath": "http://localhost:8080/8aed6f01aaa87d9caf8c.hot-update.json"
-    },
-    "vue_uploader.60e33f096475d5b733bf.hot-update.js": {
-      "name": "vue_uploader.60e33f096475d5b733bf.hot-update.js",
-      "path": "C:\\Files\\Arbeit\\Projekte\\Data Donation Lab\\Code\\DDM\\ddm\\ddm\\static\\vue_uploader.60e33f096475d5b733bf.hot-update.js",
-      "publicPath": "http://localhost:8080/vue_uploader.60e33f096475d5b733bf.hot-update.js"
-    },
-    "60e33f096475d5b733bf.hot-update.json": {
-      "name": "60e33f096475d5b733bf.hot-update.json",
-      "path": "C:\\Files\\Arbeit\\Projekte\\Data Donation Lab\\Code\\DDM\\ddm\\ddm\\static\\60e33f096475d5b733bf.hot-update.json",
-      "publicPath": "http://localhost:8080/60e33f096475d5b733bf.hot-update.json"
-    },
-    "vue_uploader.fb3b9a61ee6e44799170.hot-update.js": {
-      "name": "vue_uploader.fb3b9a61ee6e44799170.hot-update.js",
-      "path": "C:\\Files\\Arbeit\\Projekte\\Data Donation Lab\\Code\\DDM\\ddm\\ddm\\static\\vue_uploader.fb3b9a61ee6e44799170.hot-update.js",
-      "publicPath": "http://localhost:8080/vue_uploader.fb3b9a61ee6e44799170.hot-update.js"
-    },
-    "fb3b9a61ee6e44799170.hot-update.json": {
-      "name": "fb3b9a61ee6e44799170.hot-update.json",
-      "path": "C:\\Files\\Arbeit\\Projekte\\Data Donation Lab\\Code\\DDM\\ddm\\ddm\\static\\fb3b9a61ee6e44799170.hot-update.json",
-      "publicPath": "http://localhost:8080/fb3b9a61ee6e44799170.hot-update.json"
-    },
-    "vue_uploader.b9a061dd75a8af35f256.hot-update.js": {
-      "name": "vue_uploader.b9a061dd75a8af35f256.hot-update.js",
-      "path": "C:\\Files\\Arbeit\\Projekte\\Data Donation Lab\\Code\\DDM\\ddm\\ddm\\static\\vue_uploader.b9a061dd75a8af35f256.hot-update.js",
-      "publicPath": "http://localhost:8080/vue_uploader.b9a061dd75a8af35f256.hot-update.js"
-    },
-    "b9a061dd75a8af35f256.hot-update.json": {
-      "name": "b9a061dd75a8af35f256.hot-update.json",
-      "path": "C:\\Files\\Arbeit\\Projekte\\Data Donation Lab\\Code\\DDM\\ddm\\ddm\\static\\b9a061dd75a8af35f256.hot-update.json",
-      "publicPath": "http://localhost:8080/b9a061dd75a8af35f256.hot-update.json"
-    },
-    "vue_uploader.caf19697a013ab9c46dd.hot-update.js": {
-      "name": "vue_uploader.caf19697a013ab9c46dd.hot-update.js",
-      "path": "C:\\Files\\Arbeit\\Projekte\\Data Donation Lab\\Code\\DDM\\ddm\\ddm\\static\\vue_uploader.caf19697a013ab9c46dd.hot-update.js",
-      "publicPath": "http://localhost:8080/vue_uploader.caf19697a013ab9c46dd.hot-update.js"
-    },
-    "caf19697a013ab9c46dd.hot-update.json": {
-      "name": "caf19697a013ab9c46dd.hot-update.json",
-      "path": "C:\\Files\\Arbeit\\Projekte\\Data Donation Lab\\Code\\DDM\\ddm\\ddm\\static\\caf19697a013ab9c46dd.hot-update.json",
-      "publicPath": "http://localhost:8080/caf19697a013ab9c46dd.hot-update.json"
-    },
-    "vue_uploader.56a8487b50f2f4cda4f6.hot-update.js": {
-      "name": "vue_uploader.56a8487b50f2f4cda4f6.hot-update.js",
-      "path": "C:\\Files\\Arbeit\\Projekte\\Data Donation Lab\\Code\\DDM\\ddm\\ddm\\static\\vue_uploader.56a8487b50f2f4cda4f6.hot-update.js",
-      "publicPath": "http://localhost:8080/vue_uploader.56a8487b50f2f4cda4f6.hot-update.js"
-    },
-    "56a8487b50f2f4cda4f6.hot-update.json": {
-      "name": "56a8487b50f2f4cda4f6.hot-update.json",
-      "path": "C:\\Files\\Arbeit\\Projekte\\Data Donation Lab\\Code\\DDM\\ddm\\ddm\\static\\56a8487b50f2f4cda4f6.hot-update.json",
-      "publicPath": "http://localhost:8080/56a8487b50f2f4cda4f6.hot-update.json"
-    },
-    "vue_uploader.de6fd5595652e3e859b7.hot-update.js": {
-      "name": "vue_uploader.de6fd5595652e3e859b7.hot-update.js",
-      "path": "C:\\Files\\Arbeit\\Projekte\\Data Donation Lab\\Code\\DDM\\ddm\\ddm\\static\\vue_uploader.de6fd5595652e3e859b7.hot-update.js",
-      "publicPath": "http://localhost:8080/vue_uploader.de6fd5595652e3e859b7.hot-update.js"
-    },
-    "de6fd5595652e3e859b7.hot-update.json": {
-      "name": "de6fd5595652e3e859b7.hot-update.json",
-      "path": "C:\\Files\\Arbeit\\Projekte\\Data Donation Lab\\Code\\DDM\\ddm\\ddm\\static\\de6fd5595652e3e859b7.hot-update.json",
-      "publicPath": "http://localhost:8080/de6fd5595652e3e859b7.hot-update.json"
-    },
-    "vue_uploader.0d539a7631f62a1c8aad.hot-update.js": {
-      "name": "vue_uploader.0d539a7631f62a1c8aad.hot-update.js",
-      "path": "C:\\Files\\Arbeit\\Projekte\\Data Donation Lab\\Code\\DDM\\ddm\\ddm\\static\\vue_uploader.0d539a7631f62a1c8aad.hot-update.js",
-      "publicPath": "http://localhost:8080/vue_uploader.0d539a7631f62a1c8aad.hot-update.js"
-    },
-    "0d539a7631f62a1c8aad.hot-update.json": {
-      "name": "0d539a7631f62a1c8aad.hot-update.json",
-      "path": "C:\\Files\\Arbeit\\Projekte\\Data Donation Lab\\Code\\DDM\\ddm\\ddm\\static\\0d539a7631f62a1c8aad.hot-update.json",
-      "publicPath": "http://localhost:8080/0d539a7631f62a1c8aad.hot-update.json"
-    },
-    "vue_uploader.a9438fcaf9bc92d9f1f4.hot-update.js": {
-      "name": "vue_uploader.a9438fcaf9bc92d9f1f4.hot-update.js",
-      "path": "C:\\Files\\Arbeit\\Projekte\\Data Donation Lab\\Code\\DDM\\ddm\\ddm\\static\\vue_uploader.a9438fcaf9bc92d9f1f4.hot-update.js",
-      "publicPath": "http://localhost:8080/vue_uploader.a9438fcaf9bc92d9f1f4.hot-update.js"
-    },
-    "a9438fcaf9bc92d9f1f4.hot-update.json": {
-      "name": "a9438fcaf9bc92d9f1f4.hot-update.json",
-      "path": "C:\\Files\\Arbeit\\Projekte\\Data Donation Lab\\Code\\DDM\\ddm\\ddm\\static\\a9438fcaf9bc92d9f1f4.hot-update.json",
-      "publicPath": "http://localhost:8080/a9438fcaf9bc92d9f1f4.hot-update.json"
-    },
-    "vue_uploader.7fe4f670f593db78a596.hot-update.js": {
-      "name": "vue_uploader.7fe4f670f593db78a596.hot-update.js",
-      "path": "C:\\Files\\Arbeit\\Projekte\\Data Donation Lab\\Code\\DDM\\ddm\\ddm\\static\\vue_uploader.7fe4f670f593db78a596.hot-update.js",
-      "publicPath": "http://localhost:8080/vue_uploader.7fe4f670f593db78a596.hot-update.js"
-    },
-    "7fe4f670f593db78a596.hot-update.json": {
-      "name": "7fe4f670f593db78a596.hot-update.json",
-      "path": "C:\\Files\\Arbeit\\Projekte\\Data Donation Lab\\Code\\DDM\\ddm\\ddm\\static\\7fe4f670f593db78a596.hot-update.json",
-      "publicPath": "http://localhost:8080/7fe4f670f593db78a596.hot-update.json"
-    },
-    "vue_uploader.b7fe098c8e1f5a248d6d.hot-update.js": {
-      "name": "vue_uploader.b7fe098c8e1f5a248d6d.hot-update.js",
-      "path": "C:\\Files\\Arbeit\\Projekte\\Data Donation Lab\\Code\\DDM\\ddm\\ddm\\static\\vue_uploader.b7fe098c8e1f5a248d6d.hot-update.js",
-      "publicPath": "http://localhost:8080/vue_uploader.b7fe098c8e1f5a248d6d.hot-update.js"
-    },
-    "b7fe098c8e1f5a248d6d.hot-update.json": {
-      "name": "b7fe098c8e1f5a248d6d.hot-update.json",
-      "path": "C:\\Files\\Arbeit\\Projekte\\Data Donation Lab\\Code\\DDM\\ddm\\ddm\\static\\b7fe098c8e1f5a248d6d.hot-update.json",
-      "publicPath": "http://localhost:8080/b7fe098c8e1f5a248d6d.hot-update.json"
-    },
-    "vue_questionnaire.42a9e8fc8f79ad88d0e5.hot-update.js": {
-      "name": "vue_questionnaire.42a9e8fc8f79ad88d0e5.hot-update.js",
-      "path": "C:\\Files\\Arbeit\\Projekte\\Data Donation Lab\\Code\\DDM\\ddm\\ddm\\static\\vue_questionnaire.42a9e8fc8f79ad88d0e5.hot-update.js",
-      "publicPath": "http://localhost:8080/vue_questionnaire.42a9e8fc8f79ad88d0e5.hot-update.js"
-    },
-    "vue_uploader.42a9e8fc8f79ad88d0e5.hot-update.js": {
-      "name": "vue_uploader.42a9e8fc8f79ad88d0e5.hot-update.js",
-      "path": "C:\\Files\\Arbeit\\Projekte\\Data Donation Lab\\Code\\DDM\\ddm\\ddm\\static\\vue_uploader.42a9e8fc8f79ad88d0e5.hot-update.js",
-      "publicPath": "http://localhost:8080/vue_uploader.42a9e8fc8f79ad88d0e5.hot-update.js"
-    },
-    "42a9e8fc8f79ad88d0e5.hot-update.json": {
-      "name": "42a9e8fc8f79ad88d0e5.hot-update.json",
-      "path": "C:\\Files\\Arbeit\\Projekte\\Data Donation Lab\\Code\\DDM\\ddm\\ddm\\static\\42a9e8fc8f79ad88d0e5.hot-update.json",
-      "publicPath": "http://localhost:8080/42a9e8fc8f79ad88d0e5.hot-update.json"
-=======
-    "vue_questionnaire.e59a2d0dfc1b6a9c4ed4.hot-update.js": {
-      "name": "vue_questionnaire.e59a2d0dfc1b6a9c4ed4.hot-update.js",
-      "path": "/home/witlox/src/ddm/ddm/static/vue_questionnaire.e59a2d0dfc1b6a9c4ed4.hot-update.js",
-      "publicPath": "http://localhost:8080/vue_questionnaire.e59a2d0dfc1b6a9c4ed4.hot-update.js"
-    },
-    "e59a2d0dfc1b6a9c4ed4.hot-update.json": {
-      "name": "e59a2d0dfc1b6a9c4ed4.hot-update.json",
-      "path": "/home/witlox/src/ddm/ddm/static/e59a2d0dfc1b6a9c4ed4.hot-update.json",
-      "publicPath": "http://localhost:8080/e59a2d0dfc1b6a9c4ed4.hot-update.json"
-    },
-    "vue_questionnaire.32f500ac23ca76fb58c9.hot-update.js": {
-      "name": "vue_questionnaire.32f500ac23ca76fb58c9.hot-update.js",
-      "path": "/home/witlox/src/ddm/ddm/static/vue_questionnaire.32f500ac23ca76fb58c9.hot-update.js",
-      "publicPath": "http://localhost:8080/vue_questionnaire.32f500ac23ca76fb58c9.hot-update.js"
-    },
-    "32f500ac23ca76fb58c9.hot-update.json": {
-      "name": "32f500ac23ca76fb58c9.hot-update.json",
-      "path": "/home/witlox/src/ddm/ddm/static/32f500ac23ca76fb58c9.hot-update.json",
-      "publicPath": "http://localhost:8080/32f500ac23ca76fb58c9.hot-update.json"
-    },
-    "vue_questionnaire.89c9e8e18514d259fbee.hot-update.js": {
-      "name": "vue_questionnaire.89c9e8e18514d259fbee.hot-update.js",
-      "path": "/home/witlox/src/ddm/ddm/static/vue_questionnaire.89c9e8e18514d259fbee.hot-update.js",
-      "publicPath": "http://localhost:8080/vue_questionnaire.89c9e8e18514d259fbee.hot-update.js"
-    },
-    "89c9e8e18514d259fbee.hot-update.json": {
-      "name": "89c9e8e18514d259fbee.hot-update.json",
-      "path": "/home/witlox/src/ddm/ddm/static/89c9e8e18514d259fbee.hot-update.json",
-      "publicPath": "http://localhost:8080/89c9e8e18514d259fbee.hot-update.json"
-    },
-    "vue_questionnaire.357c39ea5cde7e88aa12.hot-update.js": {
-      "name": "vue_questionnaire.357c39ea5cde7e88aa12.hot-update.js",
-      "path": "/home/witlox/src/ddm/ddm/static/vue_questionnaire.357c39ea5cde7e88aa12.hot-update.js",
-      "publicPath": "http://localhost:8080/vue_questionnaire.357c39ea5cde7e88aa12.hot-update.js"
-    },
-    "357c39ea5cde7e88aa12.hot-update.json": {
-      "name": "357c39ea5cde7e88aa12.hot-update.json",
-      "path": "/home/witlox/src/ddm/ddm/static/357c39ea5cde7e88aa12.hot-update.json",
-      "publicPath": "http://localhost:8080/357c39ea5cde7e88aa12.hot-update.json"
-    },
-    "vue_questionnaire.62a43944f2cd42e72395.hot-update.js": {
-      "name": "vue_questionnaire.62a43944f2cd42e72395.hot-update.js",
-      "path": "/home/witlox/src/ddm/ddm/static/vue_questionnaire.62a43944f2cd42e72395.hot-update.js",
-      "publicPath": "http://localhost:8080/vue_questionnaire.62a43944f2cd42e72395.hot-update.js"
-    },
-    "62a43944f2cd42e72395.hot-update.json": {
-      "name": "62a43944f2cd42e72395.hot-update.json",
-      "path": "/home/witlox/src/ddm/ddm/static/62a43944f2cd42e72395.hot-update.json",
-      "publicPath": "http://localhost:8080/62a43944f2cd42e72395.hot-update.json"
-    },
-    "vue_questionnaire.c68173267f85a8400867.hot-update.js": {
-      "name": "vue_questionnaire.c68173267f85a8400867.hot-update.js",
-      "path": "/home/witlox/src/ddm/ddm/static/vue_questionnaire.c68173267f85a8400867.hot-update.js",
-      "publicPath": "http://localhost:8080/vue_questionnaire.c68173267f85a8400867.hot-update.js"
-    },
-    "c68173267f85a8400867.hot-update.json": {
-      "name": "c68173267f85a8400867.hot-update.json",
-      "path": "/home/witlox/src/ddm/ddm/static/c68173267f85a8400867.hot-update.json",
-      "publicPath": "http://localhost:8080/c68173267f85a8400867.hot-update.json"
-    },
-    "vue_questionnaire.bd56be88587adb78583c.hot-update.js": {
-      "name": "vue_questionnaire.bd56be88587adb78583c.hot-update.js",
-      "path": "/home/witlox/src/ddm/ddm/static/vue_questionnaire.bd56be88587adb78583c.hot-update.js",
-      "publicPath": "http://localhost:8080/vue_questionnaire.bd56be88587adb78583c.hot-update.js"
-    },
-    "bd56be88587adb78583c.hot-update.json": {
-      "name": "bd56be88587adb78583c.hot-update.json",
-      "path": "/home/witlox/src/ddm/ddm/static/bd56be88587adb78583c.hot-update.json",
-      "publicPath": "http://localhost:8080/bd56be88587adb78583c.hot-update.json"
-    },
-    "vue_questionnaire.ca3edcc9a266a9835e62.hot-update.js": {
-      "name": "vue_questionnaire.ca3edcc9a266a9835e62.hot-update.js",
-      "path": "/home/witlox/src/ddm/ddm/static/vue_questionnaire.ca3edcc9a266a9835e62.hot-update.js",
-      "publicPath": "http://localhost:8080/vue_questionnaire.ca3edcc9a266a9835e62.hot-update.js"
-    },
-    "ca3edcc9a266a9835e62.hot-update.json": {
-      "name": "ca3edcc9a266a9835e62.hot-update.json",
-      "path": "/home/witlox/src/ddm/ddm/static/ca3edcc9a266a9835e62.hot-update.json",
-      "publicPath": "http://localhost:8080/ca3edcc9a266a9835e62.hot-update.json"
-    },
-    "vue_questionnaire.3f0dd72646ed2bd209bd.hot-update.js": {
-      "name": "vue_questionnaire.3f0dd72646ed2bd209bd.hot-update.js",
-      "path": "/home/witlox/src/ddm/ddm/static/vue_questionnaire.3f0dd72646ed2bd209bd.hot-update.js",
-      "publicPath": "http://localhost:8080/vue_questionnaire.3f0dd72646ed2bd209bd.hot-update.js"
-    },
-    "3f0dd72646ed2bd209bd.hot-update.json": {
-      "name": "3f0dd72646ed2bd209bd.hot-update.json",
-      "path": "/home/witlox/src/ddm/ddm/static/3f0dd72646ed2bd209bd.hot-update.json",
-      "publicPath": "http://localhost:8080/3f0dd72646ed2bd209bd.hot-update.json"
-    },
-    "vue_questionnaire.fa2ca2d3e3a7bc845c5b.hot-update.js": {
-      "name": "vue_questionnaire.fa2ca2d3e3a7bc845c5b.hot-update.js",
-      "path": "/home/witlox/src/ddm/ddm/static/vue_questionnaire.fa2ca2d3e3a7bc845c5b.hot-update.js",
-      "publicPath": "http://localhost:8080/vue_questionnaire.fa2ca2d3e3a7bc845c5b.hot-update.js"
-    },
-    "fa2ca2d3e3a7bc845c5b.hot-update.json": {
-      "name": "fa2ca2d3e3a7bc845c5b.hot-update.json",
-      "path": "/home/witlox/src/ddm/ddm/static/fa2ca2d3e3a7bc845c5b.hot-update.json",
-      "publicPath": "http://localhost:8080/fa2ca2d3e3a7bc845c5b.hot-update.json"
-    },
-    "vue_questionnaire.52b85b2bf2775304b034.hot-update.js": {
-      "name": "vue_questionnaire.52b85b2bf2775304b034.hot-update.js",
-      "path": "/home/witlox/src/ddm/ddm/static/vue_questionnaire.52b85b2bf2775304b034.hot-update.js",
-      "publicPath": "http://localhost:8080/vue_questionnaire.52b85b2bf2775304b034.hot-update.js"
-    },
-    "52b85b2bf2775304b034.hot-update.json": {
-      "name": "52b85b2bf2775304b034.hot-update.json",
-      "path": "/home/witlox/src/ddm/ddm/static/52b85b2bf2775304b034.hot-update.json",
-      "publicPath": "http://localhost:8080/52b85b2bf2775304b034.hot-update.json"
-    },
-    "vue_questionnaire.eca0a211ca24828876f5.hot-update.js": {
-      "name": "vue_questionnaire.eca0a211ca24828876f5.hot-update.js",
-      "path": "/home/witlox/src/ddm/ddm/static/vue_questionnaire.eca0a211ca24828876f5.hot-update.js",
-      "publicPath": "http://localhost:8080/vue_questionnaire.eca0a211ca24828876f5.hot-update.js"
-    },
-    "eca0a211ca24828876f5.hot-update.json": {
-      "name": "eca0a211ca24828876f5.hot-update.json",
-      "path": "/home/witlox/src/ddm/ddm/static/eca0a211ca24828876f5.hot-update.json",
-      "publicPath": "http://localhost:8080/eca0a211ca24828876f5.hot-update.json"
-    },
-    "vue_questionnaire.23a63adc85e337a41510.hot-update.js": {
-      "name": "vue_questionnaire.23a63adc85e337a41510.hot-update.js",
-      "path": "/home/witlox/src/ddm/ddm/static/vue_questionnaire.23a63adc85e337a41510.hot-update.js",
-      "publicPath": "http://localhost:8080/vue_questionnaire.23a63adc85e337a41510.hot-update.js"
-    },
-    "23a63adc85e337a41510.hot-update.json": {
-      "name": "23a63adc85e337a41510.hot-update.json",
-      "path": "/home/witlox/src/ddm/ddm/static/23a63adc85e337a41510.hot-update.json",
-      "publicPath": "http://localhost:8080/23a63adc85e337a41510.hot-update.json"
->>>>>>> b4b56050
+    "2a719a05fb8dfa96bee6.hot-update.json": {
+      "name": "2a719a05fb8dfa96bee6.hot-update.json",
+      "path": "C:\\Files\\Arbeit\\Projekte\\Data Donation Lab\\Code\\DDM\\ddm\\ddm\\static\\2a719a05fb8dfa96bee6.hot-update.json",
+      "publicPath": "http://localhost:8080/2a719a05fb8dfa96bee6.hot-update.json"
     }
   },
   "chunks": {
     "vue_uploader": [
       "js/chunk-vendors.js",
-      "js/vue_uploader.js",
-      "vue_uploader.42a9e8fc8f79ad88d0e5.hot-update.js"
+      "js/vue_uploader.js"
     ],
     "vue_questionnaire": [
       "js/chunk-vendors.js",
       "js/vue_questionnaire.js",
-<<<<<<< HEAD
-      "vue_questionnaire.42a9e8fc8f79ad88d0e5.hot-update.js"
-=======
-      "vue_questionnaire.23a63adc85e337a41510.hot-update.js"
->>>>>>> b4b56050
+      "vue_questionnaire.2a719a05fb8dfa96bee6.hot-update.js"
     ]
   },
   "publicPath": "http://localhost:8080/",
-  "error": "ModuleError",
-<<<<<<< HEAD
-  "message": "Module Error (from ./node_modules/eslint-loader/index.js):\n\nC:\\Files\\Arbeit\\Projekte\\Data Donation Lab\\Code\\DDM\\ddm\\vue_frontend\\src\\QuestionnaireApp.vue\n  1:1  error  The template requires child element  vue/valid-template-root\n\n✖ 1 problem (1 error, 0 warnings)\n"
-=======
-  "message": "Module Error (from ./node_modules/eslint-loader/index.js):\n\n/home/witlox/src/ddm/vue_frontend/src/QuestionnaireApp.vue\n  49:7  error  'answers' is not defined  no-undef\n\n✖ 1 problem (1 error, 0 warnings)\n"
->>>>>>> b4b56050
+  "error": "ModuleBuildError",
+  "message": "Module build failed (from ./node_modules/eslint-loader/index.js):\nError: ENOENT: no such file or directory, open 'C:\\Files\\Arbeit\\Projekte\\Data Donation Lab\\Code\\DDM\\ddm\\vue_frontend\\src\\components\\HelloWorld.vue'"
 }